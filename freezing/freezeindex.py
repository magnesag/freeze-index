"""!
    Freezing Index Module
    =====================

    This module features functions for the computation of freeze indices
    such as the freezing index by Moore, the one by Bachlin, the one by
    Cockx, and the multitaper FI introduced by Magnes AG.

    @author A. Schaer, C. Mangiante, R. Sobkuliak, H. Maurenbrecher
    @copyright Magnes AG, (C) 2024.
"""

import enum
import logging

import numpy as np
from scipy import signal
from scipy import fft


class FREQUENCY_RANGE(enum.Enum):
    LOCOMOTOR: tuple = (0.5, 3.0)
    FREEZING: tuple = (3.0, 8.0)
    FREEZING_COCKX: tuple = (3.5, 8.0)


class FI_THS(enum.Enum):
    MOORE: float = 2.3
    ZACH: float = 1.47
    BACHLIN: float = 1.5


class VARIANTS(str, enum.Enum):
    MOORE: str = "moore"
    BACHLIN: str = "bachlin"
    COCKX: str = "cockx"
    ZACH: str = "zach"
    MULTITAPER: str = "multitaper"


# @note the minimum FFT window size is set such that for the Daphnet data (sampled at 64 Hz)
# and the Zach method (window size of 2 seconds), no (artificial) padding is added.
# This is meant to mimimize deviations from the original definitions.
# It should be noted though, that increasing this value will start to show the importance of
# adequate preprocessing steps in the spectrogram evaluation.
MIN_FFT_WINDOW_SIZE = 128
HOP_DIV = 32

logger = logging.getLogger(__name__)


def compute_fi_variant(
    x: np.ndarray,
    fs: float = 100.0,
    variant: VARIANTS = VARIANTS.MULTITAPER,
    variant_kwargs: dict = {},
) -> tuple[np.ndarray, np.ndarray]:
    """!Compute the FI on x using the selected variant

    @param x Proxy signal
    @param fs Sampling frequency in Hz (Default: 100.0)
    @param variant Variant to use for FI computation (Default: "multitaper")
    @param variant_kwargs Keyword arguments for the variant (Default: {})
    @return t, FI
    """
    if variant == VARIANTS.MOORE:
        return compute_moore_fi(x, fs)
    elif variant == VARIANTS.BACHLIN:
        return compute_bachlin_fi(x, fs)
    elif variant == VARIANTS.COCKX:
        return compute_cockx_fi(x, fs)
    elif variant == VARIANTS.ZACH:
        return compute_zach_fi(x, fs)
    elif variant == VARIANTS.MULTITAPER:
        return compute_multitaper_fi(x, fs, **variant_kwargs)
    else:
        raise ValueError(f"Unknown variant {variant}")


def compute_fi_free_window(
    x: np.ndarray,
    w: int,
    fs: float = 100.0,
) -> tuple[np.ndarray, np.ndarray]:
    """!Compute the FI on x on a freely selectable window

    The FI definition introduced in
        Moore, S. T., MacDougall, H. G., & Ondo, W. G. (2008).
        Ambulatory monitoring of freezing of gait in Parkinson's disease.
        Journal of Neuroscience Methods, 167(2), 340-348.
        doi:10.1016/j.jneumeth.2007.08.023

    > A freeze index (FI) at time t was deﬁned as the square of the
        area under the power spectra of a 6 s window of data
        (centered at time t) in the 'freeze' band, divided
        by the square of the area under the spectra in the 'locomotor'
        band.

    that is the ratio of the signal power in the "freezing"
    frequency band (3, 8) Hz to the "locomotor" frequency band (0.5, 3) Hz.

    This function detaches from the original definition by allowing the
    computation of the FI for any window size (duration), and not only for
    6 s.

<<<<<<< HEAD
    The follow-up paper by Moore et al. (Autonomous identification of freezing
    of gait in Parkinson's disease from lower-body segmental accelerometry,
    2013) changed the locomotor band to (0, 3) Hz and the window size to
    5 s.

=======
>>>>>>> b6a0717e
    @param x Gait raw signal
    @param w Window width in number of samples
    @param fs Sampling frequency (Default 100 Hz)
    @return t, FI
    """
    win = signal.windows.boxcar(w, sym=False)
    stf = signal.ShortTimeFFT(
        win,
        max(w // HOP_DIV, 1),
        fs,
        mfft=max(w, MIN_FFT_WINDOW_SIZE),
        scale_to="psd",
        fft_mode="onesided",
    )
    ghost = stf.spectrogram(x, detr=None)
    locomotor_slc = slice(
        *[
            round(nf / (0.5 * fs) * ghost.shape[0])
            for nf in FREQUENCY_RANGE.LOCOMOTOR.value
        ]
    )
    freeze_slc = slice(
        *[
            round(nf / (0.5 * fs) * ghost.shape[0])
            for nf in FREQUENCY_RANGE.FREEZING.value
        ]
    )
    locomotor_ghost = ghost[locomotor_slc, :].copy()
    freeze_ghost = ghost[freeze_slc, :].copy()
    locomotor_f = np.linspace(
        *FREQUENCY_RANGE.LOCOMOTOR.value, locomotor_ghost.shape[0]
    )
    patho_f = np.linspace(*FREQUENCY_RANGE.FREEZING.value, freeze_ghost.shape[0])
    logger.debug(f"Locomotor frequency range: [{locomotor_f[0]}, {locomotor_f[-1]}]")
    logger.debug(f"Freezing frequency range: [{patho_f[0]}, {patho_f[-1]}]")
    locomotor_power = np.trapz(locomotor_ghost, locomotor_f, axis=0)
    freeze_power = np.trapz(freeze_ghost, patho_f, axis=0)
    fi = (freeze_power / (locomotor_power + np.spacing(1))) ** 2
    t = stf.t(len(x))
    t0 = 0
    t1 = (len(x) - 1) / fs
    idx = (t >= t0) * (t < t1)
    fi = fi[idx]
    return np.linspace(0, 1, len(fi)), fi


def apply_moore_fi_scaling(fi: np.ndarray) -> np.ndarray:
    """!Apply the FI scaling described in Moore et al

    "[...] multiplying by 100 and taking the natural logarithm."

    > Moore, S. T., MacDougall, H. G., & Ondo, W. G. (2008).
        Ambulatory monitoring of freezing of gait in Parkinson's disease.
        Journal of Neuroscience Methods, 167(2), 340-348.
        doi:10.1016/j.jneumeth.2007.08.023

    @param fi FI
    @return Scaled FI
    """
    return np.log(100 * fi)


def compute_moore_fi(
    proxy: np.ndarray, fs: float = 100.0
) -> tuple[np.ndarray, np.ndarray]:
    """!Compute the scaled FI according to Moore et al.

    This function computes the FI for a window of 6 seconds and scales the
    value by the Moore scaling as described in the paper

    > Moore, S. T., MacDougall, H. G., & Ondo, W. G. (2008).
        Ambulatory monitoring of freezing of gait in Parkinson's disease.
        Journal of Neuroscience Methods, 167(2), 340-348.
        doi:10.1016/j.jneumeth.2007.08.023

    The follow-up paper by Moore et al. (Autonomous identification of freezing
    of gait in Parkinson's disease from lower-body segmental accelerometry,
    2013) changed the locomotor band to (0, 3) Hz and the window size to
    5 s. This variant is not implemented herein.

    @param proxy Proxy signal for FI computation. Originally: vertical acceleration.
    @param fs Signal sampling frequency
    @return t, Moore scaled FI
    """
    WINDOW_DURATION_S = 6.0
    w = int(WINDOW_DURATION_S * fs) + 1
    t, fi = compute_fi_free_window(proxy, w, fs)
    return t, apply_moore_fi_scaling(fi)


def compute_bachlin_fi(
    proxy: np.ndarray, fs: float = 100.0
) -> tuple[np.ndarray, np.ndarray]:
    """Compute the FI according to Bachlin et al

    This method is based on the MATLAB code provided with the Daphnet dataset.

    > Marc Bächlin, Meir Plotnik, Daniel Roggen, Inbal Maidan, Jeffrey M. Hausdorff,
        Nir Giladi, and Gerhard Tröster. Wearable Assistant for Parkinson's Disease Patients
        With the Freezing of Gait Symptom. IEEE Transactions on Information Technology
        in Biomedicine, 14(2), March 2010, pages 436-446

    @note The source declares a window size of 4 s. Given a sampling rate of 64 Hz in the
    original work, this corresponds to slices of 256 datapoints for the FFT evaluation.
    In this implementation, the window size is computed such that it matches the real-world
    duration (4 s) based on the provided sampling frequency. In the paper, it is said that
    windowing is done in steps of 0.5 seconds.

    Original MATLAB code (commented code and excessive blank lines removed)

    ```matlab
    function res = x_fi(data,SR,stepSize)
        NFFT = 256;
        locoBand = [0.5 3];
        freezeBand = [3 8];
        windowLength = 256;

        f_res = SR / NFFT;
        f_nr_LBs  = round(locoBand(1) / f_res);
        f_nr_LBs(f_nr_LBs==0) = [];
        f_nr_LBe = round(locoBand(2) / f_res);
        f_nr_FBs = round(freezeBand(1) / f_res);
        f_nr_FBe = round(freezeBand(2) / f_res);
        d = NFFT / 2;

        % Online implementation
        % jPos is the current position, 0-based, we take a window
        jPos = windowLength + 1;
        i = 1;

        % Iterate the FFT windows
        while jPos <= length(data)
            jStart = jPos - windowLength + 1;
            % Time (sample nr) of this window
            time(i) = jPos;

            % get the signal in the window
            y = data(jStart:jPos);
            y = y - mean(y); % make signal zero-mean

            % Compute FFT
            Y = fft(y, NFFT);
            Pyy = Y.* conj(Y) / NFFT;

            % --- calculate sumLocoFreeze and freezeIndex ---
            areaLocoBand   = x_numericalIntegration(Pyy(f_nr_LBs:f_nr_LBe), SR);
            areaFreezeBand = x_numericalIntegration(Pyy(f_nr_FBs:f_nr_FBe),  SR);

            sumLocoFreeze(i) = areaFreezeBand + areaLocoBand;

            freezeIndex(i) = areaFreezeBand/areaLocoBand;
            % --------------------
            % next window
            jPos = jPos + stepSize;
            i = i + 1;
        end

        res.sum = sumLocoFreeze;
        res.quot = freezeIndex;
        res.time = time;
    end
    ```

    Moore scaling is applied in this verison of the implementation.

    @param proxy Proxy signal, originally vertical acceleration
    @param fs Sampling frequency
    @return t, Bachlin FI
    """
    BACHLIN_WINDOW_DURATION_S = 4.0
    BACHLIN_STEP_DURATION_S = 0.5
    n = round(BACHLIN_WINDOW_DURATION_S * fs) + 1
    step = round(BACHLIN_STEP_DURATION_S * fs)
    n_over_step = n // step
    fi = []
    f, loco_idx, freeze_idx = generate_freqs_locomotion_and_freeze_band_indices(n, fs)
    for center_idx in range(n // 2, len(proxy) - n // 2, step):
        x = proxy[center_idx - n // 2 : center_idx + 2 * (n + 1) // 4]
        if len(x) != n:
            logger.warning(f"Invalid window length detected. Is {len(x)}, expected {n}")
            continue

        X = fft.fft(x - np.mean(x))
        power_density = np.square(np.abs(X)) / n
        lpd = power_density[loco_idx]
        fpd = power_density[freeze_idx]
        lp = np.trapz(lpd, f[loco_idx])
        fp = np.trapz(fpd, f[freeze_idx])
        fi.append(fp / (lp + np.spacing(1)))

    logger.debug(f"Number of FI samples {len(fi)}")
    t = np.linspace(0, 1, len(fi) + n_over_step)
    return t[n_over_step // 2 : -n_over_step // 2], np.array(fi)


def compute_cockx_fi(
    proxy: np.ndarray, fs: float = 100.0
) -> tuple[np.ndarray, np.ndarray]:
    """!Compute Cockx FI

    This is based on the MATLAB code provided with
    > Cockx H, Nonnekes J, Bloem BR, van Wezel R, Cameron I, Wang Y. Dealing with
        the heterogeneous presentations of freezing of gait: how reliable are the
        freezing index and heart rate for freezing detection?. Journal of
        neuroengineering and rehabilitation. 2023 Apr 27;20(1):53.

    The code was accessed from GitHub on August 07, 2024
        Repository https://github.com/helenacockx/FI-HR_duringFOG/
        FI computation https://github.com/helenacockx/FI-HR_duringFOG/blob/main/D.data_preprocessing/calculate_FI.m

    From the code and paper following is inferred:
    * A window size of 3 seconds was used
    * An overlap of W/2 was used
    * Hann windows are applied to the windows, without any additional detrending step
    * PSD computed as squared FFT magnitude
    * The freezing band, as per the paper, is (3.5, 8) Hz, although the MATLAB code uses (3, 8) Hz.

    @param proxy Proxy signal from where to derive FI, originally shin vertical acceleration
    @param fs Sampling frequency
    @return t, FI according to Cockx
    """
    COCKX_WINDOW_DURATION_S = 3.0
    n = round(COCKX_WINDOW_DURATION_S * fs) + 1
    fi = []
    f, loco_idx, freeze_idx = generate_freqs_locomotion_and_freeze_band_indices(
        n,
        fs,
        loco_f_range=FREQUENCY_RANGE.LOCOMOTOR,
        freeze_f_range=FREQUENCY_RANGE.FREEZING_COCKX,
    )
    w = signal.windows.hann(n, sym=False)
    for center_idx in range(n // 2, len(proxy) - n // 2, n // 2):
        x = proxy[center_idx - n // 2 : center_idx + 2 * (n + 1) // 4]
        if len(x) != n:
            logger.warning(f"Invalid window length detected. Is {len(x)}, expected {n}")
            continue

        X = fft.fft(x * w)
        power_density = np.square(np.abs(X)) / n
        lpd = power_density[loco_idx]
        fpd = power_density[freeze_idx]
        lp = np.trapz(lpd, f[loco_idx])
        fp = np.trapz(fpd, f[freeze_idx])
        fi.append((fp / (lp + np.spacing(1))) ** 2)

    t = np.linspace(0, 1, len(fi) + 2)
    return t[1:-1], apply_moore_fi_scaling(np.array(fi))


def compute_zach_fi(
    proxy: np.ndarray, fs: float = 100.0
) -> tuple[np.ndarray, np.ndarray]:
    """Compute FI according to Zach

    This is a Moore FI with window size set to 2 s.
    """
    ZACH_WINDOW_DURATION_S = 2.0
    w = int(fs * ZACH_WINDOW_DURATION_S) + 1
    t, fi = compute_fi_free_window(proxy, w, fs)
    return t, apply_moore_fi_scaling(fi)


def compute_multitaper_fi(
    proxy: np.ndarray,
    fs: float = 100.0,
    dt: float = 5,
    L: int = 4,
    NW: float = 2.5,
    nmaf: int = 11,
) -> tuple[np.ndarray, np.ndarray]:
    """!Compute multitaper FI with L DPSS-tapers

    This is based on the multi-taper spectral estimation algorithm described in
    > Babadi B, Brown EN. A review of multitaper spectral analysis. IEEE Transactions
        on Biomedical Engineering. 2014 Mar 14;61(5):1555-64.

    @param proxy Proxy signal
    @param fs Sampling frequency
    @param dt Time window
    @param L Number of tapers
    @param NW DPSS half-bandwidth parameter (Default 2.5)
    @param nmaf Moving Average Filter size, if `None` no filtering is applied to the FI (Default: 11)
    @return t, FI
    """
    n = round(dt * fs) + 1
    nfft = 2 ** int(np.log2(n) + 3) - 1
    windows = signal.windows.dpss(n, NW, L, sym=False)

    spectrum = None
    for win in windows:
        stf = signal.ShortTimeFFT(
            win=win,
            hop=max(n // HOP_DIV, 1),
            fs=fs,
            mfft=nfft,
            scale_to="psd",
            fft_mode="onesided",
        )
        ghost = stf.spectrogram(proxy, detr="linear")

        if spectrum is None:
            spectrum = ghost.copy()
        else:
            spectrum += ghost.copy()

    locomotor_slc = slice(
        *[
            round(nf / (0.5 * fs) * ghost.shape[0])
            for nf in FREQUENCY_RANGE.LOCOMOTOR.value
        ]
    )
    freeze_slc = slice(
        *[
            round(nf / (0.5 * fs) * ghost.shape[0])
            for nf in FREQUENCY_RANGE.FREEZING.value
        ]
    )
    locomotor_ghost = ghost[locomotor_slc, :].copy()
    freeze_ghost = ghost[freeze_slc, :].copy()
    locomotor_f = np.linspace(
        *FREQUENCY_RANGE.LOCOMOTOR.value, locomotor_ghost.shape[0]
    )
    freeze_f = np.linspace(*FREQUENCY_RANGE.FREEZING.value, freeze_ghost.shape[0])
    locomotor_power = np.trapz(locomotor_ghost, locomotor_f, axis=0)
    freeze_power = np.trapz(freeze_ghost, freeze_f, axis=0)
    fi = freeze_power / (locomotor_power + np.spacing(1))

    t = stf.t(len(proxy))
    t0 = 0
    t1 = (len(proxy) - 1) / fs
    idx = (t > t0) * (t < t1)

    if isinstance(nmaf, int) and nmaf >= 3:
        mafk = np.ones(nmaf) / nmaf
        fi = np.convolve(fi, mafk, mode="same")

    fi = apply_moore_fi_scaling(fi[idx])
    return np.linspace(0, 1, len(fi)), fi


def generate_freqs_locomotion_and_freeze_band_indices(
    nfft: int,
    fs: float,
    loco_f_range: FREQUENCY_RANGE = FREQUENCY_RANGE.LOCOMOTOR,
    freeze_f_range: FREQUENCY_RANGE = FREQUENCY_RANGE.FREEZING,
) -> tuple[np.ndarray, np.ndarray, np.ndarray]:
    """!Generate frequencies, locomotion-band indices, and freezing-band indices

    @param nfft FFT samples
    @param fs Sampling frequency
    @return FFT frequency, locomotion index mask, freezing index mask
    """
    f = fft.fftfreq(nfft, d=1.0 / fs)
    loco_idx = (f >= loco_f_range.value[0]) * (f <= loco_f_range.value[1])
    freeze_idx = (f <= freeze_f_range.value[1]) * (f >= freeze_f_range.value[0])
    return f, loco_idx, freeze_idx


def compute_babadi_brown_multitaper_fi(
    proxy: np.ndarray,
    fs: float = 100.0,
    dt: float = 1.0,
    spectral_resolution: float = 0.05,
) -> tuple[np.ndarray, np.ndarray]:
    """!Compute multitaper FI based on multi-tapers spectral estimaition according to Babadi-Brown

    The number of tapers are defined based on the multi-taper spectral estimation
    algorithm described in
    > Babadi B, Brown EN. A review of multitaper spectral analysis. IEEE Transactions
        on Biomedical Engineering. 2014 Mar 14;61(5):1555-64.

    @param proxy Proxy signal
    @param fs Sampling frequency
    @param dt Time window
    @return t, FI
    """
    n = int(dt * fs)
    alpha = 0.5 * n * dt * spectral_resolution
    if alpha < 1:
        raise ValueError(
            "alpha must be greater than one: increase horizon (time window `dt`) "
            "for the given sampling frequency, or decrease target resolution (larger value)."
        )

    L = int(2 * alpha) - 1
    NW = 2.5
    logger.debug(f"Number of tapers: {L}")
    return compute_multitaper_fi(proxy, fs, dt, L, NW)


def combine_fis(
    lt: list[float], lfi: list[float], rt: list[float], rfi: list[float]
) -> tuple[np.ndarray, np.ndarray]:
    """!Combine FI sequences

    It is implicitly assumed that the two FI sequences correspond to the same
    time window. It is further assumed that the FI sequences feature equispaced
    samples. This funciton combines the two FI sequences by resampling them
    to have them feature the same number of samples and then taking the maximum
    at each sample.

    @param lt First (left) FI time
    @param lfi First (left) FI array
    @param rt Second (right) FI time
    @param rfi Second (right) FI array
    @return
    """

    t = np.linspace(min(lt[0], rt[0]), max(lt[-1], rt[-1]), np.lcm(len(lt), len(rt)))
    return t, np.max(np.vstack([np.interp(t, lt, lfi), np.interp(t, rt, rfi)]), axis=0)<|MERGE_RESOLUTION|>--- conflicted
+++ resolved
@@ -103,14 +103,11 @@
     computation of the FI for any window size (duration), and not only for
     6 s.
 
-<<<<<<< HEAD
     The follow-up paper by Moore et al. (Autonomous identification of freezing
     of gait in Parkinson's disease from lower-body segmental accelerometry,
     2013) changed the locomotor band to (0, 3) Hz and the window size to
     5 s.
 
-=======
->>>>>>> b6a0717e
     @param x Gait raw signal
     @param w Window width in number of samples
     @param fs Sampling frequency (Default 100 Hz)
